--- conflicted
+++ resolved
@@ -1,8 +1,4 @@
 [
-<<<<<<< HEAD
-           { "keys": ["ctrl+shift+o"], "command": "go_oracle"}
-=======
            { "keys": ["ctrl+shift+o"], "command": "go_oracle"},
-           { "keys": ["ctrl+alt+shift+o"], "command": "go_oracle_show_results"},
->>>>>>> 640e72ba
+           { "keys": ["ctrl+alt+shift+o"], "command": "go_oracle_show_results"}
 ]