{
	// env is a map of GOPATH, GOROOT and PATH variables.
	// e.g "env": { "PATH": "$HOME/go/bin:$PATH" }
	"env": { "GOPATH": "$HOME/go", "PATH": "$HOME/go/bin:$PATH"  },

	// oracle_scope is an array of scopes of analysis for oracle.
	// e.g (for github.com/juju/juju) "oracle_scope": ["github.com/juju/juju/cmd/juju", "github.com/juju/juju/cmd/jujud"]
	"oracle_scope": [],

	// The format of oracle's output can be one of: 'json', 'xml' or 'plain'
<<<<<<< HEAD
	"oracle_format": "plain",
=======
	"oracle_format": "json",

	// The output can either be one of: 'buffer', 'output_panel'
	// Buffers can hold results from more than one invocation
	// Output panels sit underneath the editor area and are easily dismissed
	"output": "buffer"
>>>>>>> 640e72ba
}<|MERGE_RESOLUTION|>--- conflicted
+++ resolved
@@ -8,14 +8,10 @@
 	"oracle_scope": [],
 
 	// The format of oracle's output can be one of: 'json', 'xml' or 'plain'
-<<<<<<< HEAD
 	"oracle_format": "plain",
-=======
-	"oracle_format": "json",
 
 	// The output can either be one of: 'buffer', 'output_panel'
 	// Buffers can hold results from more than one invocation
 	// Output panels sit underneath the editor area and are easily dismissed
 	"output": "buffer"
->>>>>>> 640e72ba
 }